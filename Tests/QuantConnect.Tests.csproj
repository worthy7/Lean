﻿<?xml version="1.0" encoding="utf-8"?>
<Project ToolsVersion="12.0" DefaultTargets="Build" xmlns="http://schemas.microsoft.com/developer/msbuild/2003">
  <Import Project="..\packages\Microsoft.CodeAnalysis.FxCopAnalyzers.2.9.3\build\Microsoft.CodeAnalysis.FxCopAnalyzers.props" Condition="Exists('..\packages\Microsoft.CodeAnalysis.FxCopAnalyzers.2.9.3\build\Microsoft.CodeAnalysis.FxCopAnalyzers.props')" />
  <Import Project="..\packages\Microsoft.NetFramework.Analyzers.2.9.3\build\Microsoft.NetFramework.Analyzers.props" Condition="Exists('..\packages\Microsoft.NetFramework.Analyzers.2.9.3\build\Microsoft.NetFramework.Analyzers.props')" />
  <Import Project="..\packages\Microsoft.NetCore.Analyzers.2.9.3\build\Microsoft.NetCore.Analyzers.props" Condition="Exists('..\packages\Microsoft.NetCore.Analyzers.2.9.3\build\Microsoft.NetCore.Analyzers.props')" />
  <Import Project="..\packages\Microsoft.CodeQuality.Analyzers.2.9.3\build\Microsoft.CodeQuality.Analyzers.props" Condition="Exists('..\packages\Microsoft.CodeQuality.Analyzers.2.9.3\build\Microsoft.CodeQuality.Analyzers.props')" />
  <Import Project="..\packages\Microsoft.CodeAnalysis.VersionCheckAnalyzer.2.9.3\build\Microsoft.CodeAnalysis.VersionCheckAnalyzer.props" Condition="Exists('..\packages\Microsoft.CodeAnalysis.VersionCheckAnalyzer.2.9.3\build\Microsoft.CodeAnalysis.VersionCheckAnalyzer.props')" />
  <Import Project="$(MSBuildExtensionsPath)\$(MSBuildToolsVersion)\Microsoft.Common.props" Condition="Exists('$(MSBuildExtensionsPath)\$(MSBuildToolsVersion)\Microsoft.Common.props')" />
  <PropertyGroup>
    <Configuration Condition=" '$(Configuration)' == '' ">Debug</Configuration>
    <Platform Condition=" '$(Platform)' == '' ">AnyCPU</Platform>
    <ProjectGuid>{F15E0E67-E6CA-4BE4-BA36-54D73C5ACC11}</ProjectGuid>
    <OutputType>Library</OutputType>
    <AppDesignerFolder>Properties</AppDesignerFolder>
    <RootNamespace>QuantConnect.Tests</RootNamespace>
    <AssemblyName>QuantConnect.Tests</AssemblyName>
    <TargetFrameworkVersion>v4.5.2</TargetFrameworkVersion>
    <FileAlignment>512</FileAlignment>
    <SolutionDir Condition="$(SolutionDir) == '' Or $(SolutionDir) == '*Undefined*'">..\</SolutionDir>
    <LangVersion>6</LangVersion>
    <TargetFrameworkProfile />
    <NuGetPackageImportStamp>
    </NuGetPackageImportStamp>
    <CodeAnalysisRuleSet>..\QuantConnect.ruleset</CodeAnalysisRuleSet>
  </PropertyGroup>
  <PropertyGroup Condition=" '$(Configuration)|$(Platform)' == 'Debug|AnyCPU' ">
    <DebugSymbols>true</DebugSymbols>
    <DebugType>full</DebugType>
    <Optimize>false</Optimize>
    <OutputPath>bin\Debug\</OutputPath>
    <DefineConstants>DEBUG;TRACE</DefineConstants>
    <ErrorReport>prompt</ErrorReport>
    <WarningLevel>4</WarningLevel>
    <LangVersion>6</LangVersion>
    <CodeAnalysisRuleSet>..\QuantConnect.ruleset</CodeAnalysisRuleSet>
    <PlatformTarget>x64</PlatformTarget>
  </PropertyGroup>
  <PropertyGroup Condition=" '$(Configuration)|$(Platform)' == 'Release|AnyCPU' ">
    <DebugType>pdbonly</DebugType>
    <Optimize>true</Optimize>
    <OutputPath>bin\Release\</OutputPath>
    <DefineConstants>TRACE</DefineConstants>
    <ErrorReport>prompt</ErrorReport>
    <WarningLevel>4</WarningLevel>
    <LangVersion>6</LangVersion>
    <CodeAnalysisRuleSet>..\QuantConnect.ruleset</CodeAnalysisRuleSet>
  </PropertyGroup>
  <ItemGroup>
    <Reference Include="Accord, Version=3.6.0.0, Culture=neutral, PublicKeyToken=fa1a88e29555ccf7, processorArchitecture=MSIL">
      <HintPath>..\packages\Accord.3.6.0\lib\net45\Accord.dll</HintPath>
    </Reference>
    <Reference Include="Accord.Math, Version=3.6.0.0, Culture=neutral, PublicKeyToken=fa1a88e29555ccf7, processorArchitecture=MSIL">
      <HintPath>..\packages\Accord.Math.3.6.0\lib\net45\Accord.Math.dll</HintPath>
    </Reference>
    <Reference Include="Accord.Math.Core, Version=3.6.0.0, Culture=neutral, PublicKeyToken=fa1a88e29555ccf7, processorArchitecture=MSIL">
      <HintPath>..\packages\Accord.Math.3.6.0\lib\net45\Accord.Math.Core.dll</HintPath>
    </Reference>
    <Reference Include="AsyncIO, Version=0.1.25.0, Culture=neutral, PublicKeyToken=44a94435bd6f33f8, processorArchitecture=MSIL">
      <HintPath>..\packages\AsyncIO.0.1.26.0\lib\net40\AsyncIO.dll</HintPath>
    </Reference>
    <Reference Include="Castle.Core, Version=4.1.0.0, Culture=neutral, PublicKeyToken=407dd0808d44fbdc, processorArchitecture=MSIL">
      <HintPath>..\packages\Castle.Core.4.1.0\lib\net45\Castle.Core.dll</HintPath>
    </Reference>
    <Reference Include="CloneExtensions, Version=1.3.0.0, Culture=neutral, processorArchitecture=MSIL">
      <HintPath>..\packages\CloneExtensions.1.3.0\lib\net45\CloneExtensions.dll</HintPath>
    </Reference>
    <Reference Include="CSharpAPI, Version=1.0.0.0, Culture=neutral, processorArchitecture=MSIL">
      <SpecificVersion>False</SpecificVersion>
      <HintPath>..\Brokerages\InteractiveBrokers\CSharpAPI.dll</HintPath>
    </Reference>
    <Reference Include="Deedle, Version=2.1.0.0, Culture=neutral, processorArchitecture=MSIL">
      <HintPath>..\packages\Deedle.2.1.0\lib\net45\Deedle.dll</HintPath>
    </Reference>
    <Reference Include="DotNetZip, Version=1.13.3.0, Culture=neutral, PublicKeyToken=6583c7c814667745, processorArchitecture=MSIL">
      <HintPath>..\packages\DotNetZip.1.13.3\lib\net40\DotNetZip.dll</HintPath>
    </Reference>
    <Reference Include="FSharp.Core, Version=4.5.0.0, Culture=neutral, PublicKeyToken=b03f5f7f11d50a3a, processorArchitecture=MSIL">
      <HintPath>..\packages\FSharp.Core.4.5.2\lib\net45\FSharp.Core.dll</HintPath>
    </Reference>
    <Reference Include="IKVM.AWT.WinForms, Version=8.1.5717.0, Culture=neutral, PublicKeyToken=13235d27fcbfff58, processorArchitecture=MSIL">
      <HintPath>..\packages\IKVM.8.1.5717.0\lib\IKVM.AWT.WinForms.dll</HintPath>
    </Reference>
    <Reference Include="IKVM.OpenJDK.Beans, Version=8.1.5717.0, Culture=neutral, PublicKeyToken=13235d27fcbfff58, processorArchitecture=MSIL">
      <HintPath>..\packages\IKVM.8.1.5717.0\lib\IKVM.OpenJDK.Beans.dll</HintPath>
    </Reference>
    <Reference Include="IKVM.OpenJDK.Charsets, Version=8.1.5717.0, Culture=neutral, PublicKeyToken=13235d27fcbfff58, processorArchitecture=MSIL">
      <HintPath>..\packages\IKVM.8.1.5717.0\lib\IKVM.OpenJDK.Charsets.dll</HintPath>
    </Reference>
    <Reference Include="IKVM.OpenJDK.Cldrdata, Version=8.1.5717.0, Culture=neutral, PublicKeyToken=13235d27fcbfff58, processorArchitecture=MSIL">
      <HintPath>..\packages\IKVM.8.1.5717.0\lib\IKVM.OpenJDK.Cldrdata.dll</HintPath>
    </Reference>
    <Reference Include="IKVM.OpenJDK.Corba, Version=8.1.5717.0, Culture=neutral, PublicKeyToken=13235d27fcbfff58, processorArchitecture=MSIL">
      <HintPath>..\packages\IKVM.8.1.5717.0\lib\IKVM.OpenJDK.Corba.dll</HintPath>
    </Reference>
    <Reference Include="IKVM.OpenJDK.Core, Version=8.1.5717.0, Culture=neutral, PublicKeyToken=13235d27fcbfff58, processorArchitecture=MSIL">
      <HintPath>..\packages\IKVM.8.1.5717.0\lib\IKVM.OpenJDK.Core.dll</HintPath>
    </Reference>
    <Reference Include="IKVM.OpenJDK.Jdbc, Version=8.1.5717.0, Culture=neutral, PublicKeyToken=13235d27fcbfff58, processorArchitecture=MSIL">
      <HintPath>..\packages\IKVM.8.1.5717.0\lib\IKVM.OpenJDK.Jdbc.dll</HintPath>
    </Reference>
    <Reference Include="IKVM.OpenJDK.Localedata, Version=8.1.5717.0, Culture=neutral, PublicKeyToken=13235d27fcbfff58, processorArchitecture=MSIL">
      <HintPath>..\packages\IKVM.8.1.5717.0\lib\IKVM.OpenJDK.Localedata.dll</HintPath>
    </Reference>
    <Reference Include="IKVM.OpenJDK.Management, Version=8.1.5717.0, Culture=neutral, PublicKeyToken=13235d27fcbfff58, processorArchitecture=MSIL">
      <HintPath>..\packages\IKVM.8.1.5717.0\lib\IKVM.OpenJDK.Management.dll</HintPath>
    </Reference>
    <Reference Include="IKVM.OpenJDK.Media, Version=8.1.5717.0, Culture=neutral, PublicKeyToken=13235d27fcbfff58, processorArchitecture=MSIL">
      <HintPath>..\packages\IKVM.8.1.5717.0\lib\IKVM.OpenJDK.Media.dll</HintPath>
    </Reference>
    <Reference Include="IKVM.OpenJDK.Misc, Version=8.1.5717.0, Culture=neutral, PublicKeyToken=13235d27fcbfff58, processorArchitecture=MSIL">
      <HintPath>..\packages\IKVM.8.1.5717.0\lib\IKVM.OpenJDK.Misc.dll</HintPath>
    </Reference>
    <Reference Include="IKVM.OpenJDK.Naming, Version=8.1.5717.0, Culture=neutral, PublicKeyToken=13235d27fcbfff58, processorArchitecture=MSIL">
      <HintPath>..\packages\IKVM.8.1.5717.0\lib\IKVM.OpenJDK.Naming.dll</HintPath>
    </Reference>
    <Reference Include="IKVM.OpenJDK.Nashorn, Version=8.1.5717.0, Culture=neutral, PublicKeyToken=13235d27fcbfff58, processorArchitecture=MSIL">
      <HintPath>..\packages\IKVM.8.1.5717.0\lib\IKVM.OpenJDK.Nashorn.dll</HintPath>
    </Reference>
    <Reference Include="IKVM.OpenJDK.Remoting, Version=8.1.5717.0, Culture=neutral, PublicKeyToken=13235d27fcbfff58, processorArchitecture=MSIL">
      <HintPath>..\packages\IKVM.8.1.5717.0\lib\IKVM.OpenJDK.Remoting.dll</HintPath>
    </Reference>
    <Reference Include="IKVM.OpenJDK.Security, Version=8.1.5717.0, Culture=neutral, PublicKeyToken=13235d27fcbfff58, processorArchitecture=MSIL">
      <HintPath>..\packages\IKVM.8.1.5717.0\lib\IKVM.OpenJDK.Security.dll</HintPath>
    </Reference>
    <Reference Include="IKVM.OpenJDK.SwingAWT, Version=8.1.5717.0, Culture=neutral, PublicKeyToken=13235d27fcbfff58, processorArchitecture=MSIL">
      <HintPath>..\packages\IKVM.8.1.5717.0\lib\IKVM.OpenJDK.SwingAWT.dll</HintPath>
    </Reference>
    <Reference Include="IKVM.OpenJDK.Text, Version=8.1.5717.0, Culture=neutral, PublicKeyToken=13235d27fcbfff58, processorArchitecture=MSIL">
      <HintPath>..\packages\IKVM.8.1.5717.0\lib\IKVM.OpenJDK.Text.dll</HintPath>
    </Reference>
    <Reference Include="IKVM.OpenJDK.Tools, Version=8.1.5717.0, Culture=neutral, PublicKeyToken=13235d27fcbfff58, processorArchitecture=MSIL">
      <HintPath>..\packages\IKVM.8.1.5717.0\lib\IKVM.OpenJDK.Tools.dll</HintPath>
    </Reference>
    <Reference Include="IKVM.OpenJDK.Util, Version=8.1.5717.0, Culture=neutral, PublicKeyToken=13235d27fcbfff58, processorArchitecture=MSIL">
      <HintPath>..\packages\IKVM.8.1.5717.0\lib\IKVM.OpenJDK.Util.dll</HintPath>
    </Reference>
    <Reference Include="IKVM.OpenJDK.XML.API, Version=8.1.5717.0, Culture=neutral, PublicKeyToken=13235d27fcbfff58, processorArchitecture=MSIL">
      <HintPath>..\packages\IKVM.8.1.5717.0\lib\IKVM.OpenJDK.XML.API.dll</HintPath>
    </Reference>
    <Reference Include="IKVM.OpenJDK.XML.Bind, Version=8.1.5717.0, Culture=neutral, PublicKeyToken=13235d27fcbfff58, processorArchitecture=MSIL">
      <HintPath>..\packages\IKVM.8.1.5717.0\lib\IKVM.OpenJDK.XML.Bind.dll</HintPath>
    </Reference>
    <Reference Include="IKVM.OpenJDK.XML.Crypto, Version=8.1.5717.0, Culture=neutral, PublicKeyToken=13235d27fcbfff58, processorArchitecture=MSIL">
      <HintPath>..\packages\IKVM.8.1.5717.0\lib\IKVM.OpenJDK.XML.Crypto.dll</HintPath>
    </Reference>
    <Reference Include="IKVM.OpenJDK.XML.Parse, Version=8.1.5717.0, Culture=neutral, PublicKeyToken=13235d27fcbfff58, processorArchitecture=MSIL">
      <HintPath>..\packages\IKVM.8.1.5717.0\lib\IKVM.OpenJDK.XML.Parse.dll</HintPath>
    </Reference>
    <Reference Include="IKVM.OpenJDK.XML.Transform, Version=8.1.5717.0, Culture=neutral, PublicKeyToken=13235d27fcbfff58, processorArchitecture=MSIL">
      <HintPath>..\packages\IKVM.8.1.5717.0\lib\IKVM.OpenJDK.XML.Transform.dll</HintPath>
    </Reference>
    <Reference Include="IKVM.OpenJDK.XML.WebServices, Version=8.1.5717.0, Culture=neutral, PublicKeyToken=13235d27fcbfff58, processorArchitecture=MSIL">
      <HintPath>..\packages\IKVM.8.1.5717.0\lib\IKVM.OpenJDK.XML.WebServices.dll</HintPath>
    </Reference>
    <Reference Include="IKVM.OpenJDK.XML.XPath, Version=8.1.5717.0, Culture=neutral, PublicKeyToken=13235d27fcbfff58, processorArchitecture=MSIL">
      <HintPath>..\packages\IKVM.8.1.5717.0\lib\IKVM.OpenJDK.XML.XPath.dll</HintPath>
    </Reference>
    <Reference Include="IKVM.Runtime, Version=8.1.5717.0, Culture=neutral, PublicKeyToken=13235d27fcbfff58, processorArchitecture=MSIL">
      <HintPath>..\packages\IKVM.8.1.5717.0\lib\IKVM.Runtime.dll</HintPath>
    </Reference>
    <Reference Include="IKVM.Runtime.JNI, Version=8.1.5717.0, Culture=neutral, PublicKeyToken=13235d27fcbfff58, processorArchitecture=MSIL">
      <HintPath>..\packages\IKVM.8.1.5717.0\lib\IKVM.Runtime.JNI.dll</HintPath>
    </Reference>
    <Reference Include="Moq, Version=4.7.63.0, Culture=neutral, PublicKeyToken=69f491c39445e920, processorArchitecture=MSIL">
      <HintPath>..\packages\Moq.4.7.63\lib\net45\Moq.dll</HintPath>
    </Reference>
    <Reference Include="NetMQ, Version=4.0.0.1, Culture=neutral, PublicKeyToken=a6decef4ddc58b3a, processorArchitecture=MSIL">
      <HintPath>..\packages\NetMQ.4.0.0.1\lib\net40\NetMQ.dll</HintPath>
    </Reference>
    <Reference Include="Newtonsoft.Json, Version=10.0.0.0, Culture=neutral, PublicKeyToken=30ad4fe6b2a6aeed, processorArchitecture=MSIL">
      <HintPath>..\packages\Newtonsoft.Json.10.0.3\lib\net45\Newtonsoft.Json.dll</HintPath>
    </Reference>
    <Reference Include="NodaTime, Version=1.3.0.0, Culture=neutral, PublicKeyToken=4226afe0d9b296d1, processorArchitecture=MSIL">
      <HintPath>..\packages\NodaTime.1.3.4\lib\net35-Client\NodaTime.dll</HintPath>
    </Reference>
    <Reference Include="nunit.framework, Version=2.6.4.14350, Culture=neutral, PublicKeyToken=96d09a1eb7f44a77, processorArchitecture=MSIL">
      <HintPath>..\packages\NUnit.2.6.4\lib\nunit.framework.dll</HintPath>
    </Reference>
    <Reference Include="QuantConnect.Fxcm, Version=0.0.0.0, Culture=neutral, processorArchitecture=MSIL">
      <SpecificVersion>False</SpecificVersion>
      <HintPath>..\Brokerages\Fxcm\QuantConnect.Fxcm.dll</HintPath>
    </Reference>
    <Reference Include="RestSharp, Version=106.6.10.0, Culture=neutral, PublicKeyToken=598062e77f915f75, processorArchitecture=MSIL">
      <HintPath>..\packages\RestSharp.106.6.10\lib\net452\RestSharp.dll</HintPath>
    </Reference>
    <Reference Include="StringInterpolationBridge, Version=0.9.1.0, Culture=neutral, PublicKeyToken=761dcf67ba0bf74d, processorArchitecture=MSIL">
      <HintPath>..\packages\StringInterpolationBridgeStrong.0.9.1\lib\net40\StringInterpolationBridge.dll</HintPath>
    </Reference>
    <Reference Include="System" />
    <Reference Include="System.ComponentModel.Composition" />
    <Reference Include="System.Core" />
    <Reference Include="System.Drawing" />
    <Reference Include="System.IO.Compression" />
    <Reference Include="System.Numerics" />
    <Reference Include="System.Runtime.Serialization" />
    <Reference Include="System.ServiceModel" />
    <Reference Include="System.Web" />
    <Reference Include="System.Xml.Linq" />
    <Reference Include="System.Data.DataSetExtensions" />
    <Reference Include="Microsoft.CSharp" />
    <Reference Include="System.Data" />
    <Reference Include="System.Xml" />
    <Reference Include="websocket-sharp, Version=1.0.4.0, Culture=neutral, PublicKeyToken=5660b08a1845a91e, processorArchitecture=MSIL">
      <HintPath>..\packages\WebSocketSharpFork.1.0.4.0\lib\net35\websocket-sharp.dll</HintPath>
      <Private>True</Private>
    </Reference>
    <Reference Include="WebSocket4Net, Version=0.15.2.11, Culture=neutral, PublicKeyToken=eb4e154b696bf72a, processorArchitecture=MSIL">
      <HintPath>..\packages\WebSocket4Net.0.15.2\lib\net45\WebSocket4Net.dll</HintPath>
      <Private>True</Private>
    </Reference>
  </ItemGroup>
  <PropertyGroup>
    <IsWindows>false</IsWindows>
    <IsWindows Condition="'$(OS)' == 'Windows_NT'">true</IsWindows>
    <IsOSX>false</IsOSX>
    <IsOSX Condition="'$(IsWindows)' != 'true' AND '$([System.Runtime.InteropServices.RuntimeInformation]::IsOSPlatform($([System.Runtime.InteropServices.OSPlatform]::OSX)))' == 'true'">true</IsOSX>
    <IsLinux>false</IsLinux>
    <IsLinux Condition="'$(IsWindows)' != 'true' AND '$(IsOSX)' != 'true' AND '$([System.Runtime.InteropServices.RuntimeInformation]::IsOSPlatform($([System.Runtime.InteropServices.OSPlatform]::Linux)))' == 'true'">true</IsLinux>
  </PropertyGroup>
  <Target Name="PrintRID" BeforeTargets="Build">
    <Message Text="IsWindows $(IsWindows)" Importance="high" />
    <Message Text="IsOSX $(IsOSX)" Importance="high" />
    <Message Text="IsLinux $(IsLinux)" Importance="high" />
    <Message Text="ForceLinuxBuild $(ForceLinuxBuild)" Importance="high" />
  </Target>
  <Choose>
    <When Condition="$(IsWindows) AND '$(ForceLinuxBuild)' != 'true'">
      <ItemGroup>
        <Reference Include="Python.Runtime, Version=1.0.5.29, Culture=neutral, processorArchitecture=MSIL">
          <HintPath>..\packages\QuantConnect.pythonnet.1.0.5.29\lib\win\Python.Runtime.dll</HintPath>
        </Reference>
      </ItemGroup>
    </When>
    <When Condition="$(IsLinux) OR '$(ForceLinuxBuild)' == 'true'">
      <ItemGroup>
        <Reference Include="Python.Runtime, Version=1.0.5.29, Culture=neutral, processorArchitecture=MSIL">
          <HintPath>..\packages\QuantConnect.pythonnet.1.0.5.29\lib\linux\Python.Runtime.dll</HintPath>
        </Reference>
      </ItemGroup>
    </When>
    <When Condition="$(IsOSX) AND '$(ForceLinuxBuild)' != 'true'">
      <ItemGroup>
        <Reference Include="Python.Runtime, Version=1.0.5.29, Culture=neutral, processorArchitecture=MSIL">
          <HintPath>..\packages\QuantConnect.pythonnet.1.0.5.29\lib\osx\Python.Runtime.dll</HintPath>
        </Reference>
      </ItemGroup>
    </When>
  </Choose>
  <ItemGroup>
    <Compile Include="..\Common\Properties\SharedAssemblyInfo.cs">
      <Link>Properties\SharedAssemblyInfo.cs</Link>
    </Compile>
    <Compile Include="AlgorithmFactory\LoaderTests.cs" />
    <Compile Include="AlgorithmRunner.cs" />
    <Compile Include="Algorithm\AlgorithmDownloadTests.cs" />
    <Compile Include="Algorithm\AlgorithmAddDataTests.cs" />
    <Compile Include="Algorithm\AlgorithmHistoryTests.cs" />
    <Compile Include="Algorithm\AlgorithmInitializeTests.cs" />
    <Compile Include="Algorithm\AlgorithmLiveTradingTests.cs" />
    <Compile Include="Algorithm\AlgorithmPlottingTests.cs" />
    <Compile Include="Algorithm\AlgorithmRegisterIndicatorTests.cs" />
    <Compile Include="Algorithm\AlgorithmResolveConsolidatorTests.cs" />
    <Compile Include="Algorithm\AlgorithmSetBrokerageTests.cs" />
    <Compile Include="Algorithm\AlgorithmSetHoldingsTests.cs" />
    <Compile Include="Algorithm\AlgorithmSettingsTest.cs" />
    <Compile Include="Algorithm\AlgorithmSubscriptionManagerRemoveConsolidatorTests.cs" />
    <Compile Include="Algorithm\AlgorithmUniverseSettingsTests.cs" />
    <Compile Include="Algorithm\AlgorithmWarmupTests.cs" />
    <Compile Include="Algorithm\CashModelAlgorithmTradingTests.cs" />
    <Compile Include="Algorithm\AlgorithmTradingTests.cs" />
    <Compile Include="Algorithm\Framework\Alphas\CommonAlphaModelTests.cs" />
    <Compile Include="Algorithm\Framework\Alphas\ConstantAlphaModelTests.cs" />
    <Compile Include="Algorithm\Framework\Alphas\EmaCrossAlphaModelTests.cs" />
    <Compile Include="Algorithm\Framework\Alphas\MacdAlphaModelTests.cs" />
    <Compile Include="Algorithm\Framework\Alphas\BasePairsTradingAlphaModelTests.cs" />
    <Compile Include="Algorithm\Framework\Alphas\OrderBasedInsightGeneratorTests.cs" />
    <Compile Include="Algorithm\Framework\Alphas\RsiAlphaModelTests.cs" />
    <Compile Include="Algorithm\Framework\Alphas\Serialization\AlphaRuntimeStatisticsTests.cs" />
    <Compile Include="Algorithm\Framework\Alphas\Serialization\InsightJsonConverterTests.cs" />
    <Compile Include="Algorithm\Framework\Execution\VolumeWeightedAveragePriceExecutionModelTests.cs" />
    <Compile Include="Algorithm\Framework\Execution\ImmediateExecutionModelTests.cs" />
    <Compile Include="Algorithm\Framework\Execution\StandardDeviationExecutionModelTests.cs" />
    <Compile Include="Algorithm\Framework\FrameworkModelsPythonInheritanceTests.cs" />
    <Compile Include="Algorithm\Framework\InsightTests.cs" />
    <Compile Include="Algorithm\Framework\NotifiedSecurityChangesTests.cs" />
    <Compile Include="Algorithm\Framework\Portfolio\DuplicateKeyPortfolioConstructionModelTests.cs" />
    <Compile Include="Algorithm\Framework\Portfolio\BlackLittermanOptimizationPortfolioConstructionModelTests.cs" />
    <Compile Include="Algorithm\Framework\Portfolio\AccumulativeInsightPortfolioConstructionModelTests.cs" />
    <Compile Include="Algorithm\Framework\Portfolio\ConfidenceWeightedPortfolioConstructionModelTests.cs" />
    <Compile Include="Algorithm\Framework\Portfolio\BaseWeightingPortfolioConstructionModelTests.cs" />
    <Compile Include="Algorithm\Framework\Portfolio\MeanVarianceOptimizationPortfolioConstructionModelTests.cs" />
    <Compile Include="Algorithm\Framework\Portfolio\PortfolioConstructionModelPythonWrapperTests.cs" />
    <Compile Include="Algorithm\Framework\Portfolio\SectorWeightingPortfolioConstructionModelTests.cs" />
    <Compile Include="Algorithm\Framework\Portfolio\LongOnlyInsightWeightingPortfolioConstructionModelTests.cs" />
    <Compile Include="Algorithm\Framework\Portfolio\LongOnlyEqualWeightingPortfolioConstructionModelTests.cs" />
    <Compile Include="Algorithm\Framework\Portfolio\InsightWeightingPortfolioConstructionModelTests.cs" />
    <Compile Include="Algorithm\Framework\Portfolio\PortfolioConstructionModelTests.cs" />
    <Compile Include="Algorithm\Framework\Portfolio\PortfolioTargetCollectionTests.cs" />
    <Compile Include="Algorithm\Framework\Portfolio\EqualWeightingPortfolioConstructionModelTests.cs" />
    <Compile Include="Algorithm\Framework\Portfolio\PortfolioTargetTests.cs" />
    <Compile Include="Algorithm\Framework\Selection\QC500UniverseSelectionModelTests.cs" />
    <Compile Include="Brokerages\Bitfinex\BitfinexBrokerageAdditionalTests.cs" />
    <Compile Include="Brokerages\Bitfinex\BitfinexFeeModelTests.cs" />
    <Compile Include="Brokerages\Bitfinex\BitfinexSymbolMapperTests.cs" />
    <Compile Include="Brokerages\Bitfinex\BitfinexBrokerageHistoryProviderTests.cs" />
    <Compile Include="Brokerages\DowngradeErrorCodeToWarningBrokerageMessageHandlerTests.cs" />
    <Compile Include="Brokerages\Paper\PaperBrokerageTests.cs" />
    <Compile Include="AlgorithmRunnerResults.cs" />
    <Compile Include="Common\Benchmarks\SecurityBenchmarkTests.cs" />
    <Compile Include="Common\Brokerages\AlpacaBrokerageModelTests.cs" />
    <Compile Include="Common\Brokerages\BitfinexBrokerageModelTests.cs" />
    <Compile Include="Common\Brokerages\FxcmBrokerageModelTests.cs" />
    <Compile Include="Common\Data\Auxiliary\FactorFileRowTests.cs" />
    <Compile Include="Brokerages\GDAX\GDAXBrokerageHistoryProviderTests.cs" />
    <Compile Include="Brokerages\Alpaca\AlpacaBrokerageDataQueueHandlerTests.cs" />
    <Compile Include="Brokerages\Alpaca\AlpacaBrokerageHistoryProviderTests.cs" />
    <Compile Include="Brokerages\Alpaca\AlpacaBrokerageTests.cs" />
    <Compile Include="Common\Data\Auxiliary\FactorFileTests.cs" />
    <Compile Include="Common\Data\Auxiliary\MapFileTests.cs" />
    <Compile Include="Common\Data\Custom\TradingEconomicsTests.cs" />
    <Compile Include="Common\Data\Fundamental\FineFundamentalTests.cs" />
    <Compile Include="Common\Orders\OrderSizingTests.cs" />
    <Compile Include="Common\Securities\TestDefaultMarginCallModel.cs" />
    <Compile Include="Common\Statistics\StatisticsBuilderTests.cs" />
    <Compile Include="Common\Storage\LocalObjectStoreTests.cs" />
    <Compile Include="Common\Data\BaseDataTests.cs" />
    <Compile Include="Common\Data\CalendarConsolidatorsTests.cs" />
    <Compile Include="Common\Data\Custom\FredApiTest.cs" />
    <Compile Include="Common\Data\Custom\PythonCustomDataTests.cs" />
    <Compile Include="Common\Data\Custom\SECReportTests.cs" />
    <Compile Include="Common\Data\Custom\SmartInsiderTests.cs" />
    <Compile Include="Common\Data\Custom\EstimizeTests.cs" />
    <Compile Include="Common\Data\Custom\BenzingaNewsJsonConverterTests.cs" />
    <Compile Include="Common\Data\DynamicDataTests.cs" />
    <Compile Include="Common\Data\Custom\TiingoNewsJsonConverterTests.cs" />
    <Compile Include="Common\Data\Fundamental\MultiPeriodFieldTests.cs" />
    <Compile Include="Common\Data\MockSubscriptionDataConfigProvider.cs" />
    <Compile Include="Common\Data\UniverseSelection\SecurityChangesTests.cs" />
    <Compile Include="Common\Data\UniverseSelection\UniverseTests.cs" />
    <Compile Include="Common\IsolatorLimitResultProviderTests.cs" />
    <Compile Include="Common\Data\UniverseSelection\ConstituentsUniverseDataTests.cs" />
    <Compile Include="Common\IsolatorTests.cs" />
    <Compile Include="Common\Orders\Fees\AlphaStreamsFeeModelTests.cs" />
    <Compile Include="Common\Notifications\NotificationEmailTests.cs" />
    <Compile Include="Common\Notifications\NotificationManagerTests.cs" />
    <Compile Include="Common\Orders\Fees\BackwardsCompatibilityFeeModelTests.cs" />
    <Compile Include="Common\Orders\Fees\BitfinexFeeModelTests.cs" />
    <Compile Include="Common\Orders\Fees\GDAXFeeModelTests.cs" />
    <Compile Include="Common\Orders\Fees\InteractiveBrokersFeeModelTests.cs" />
    <Compile Include="Common\Orders\Fees\OrderFeesTests.cs" />
    <Compile Include="Common\Orders\Fills\BackwardsCompatibilityFillModelsTests.cs" />
    <Compile Include="Common\OrderTargetsByMarginImpactTests.cs" />
    <Compile Include="Common\Packets\BacktestNodePacketTests.cs" />
    <Compile Include="Common\Packets\BreakpointTests.cs" />
    <Compile Include="Common\Securities\CashAmountTests.cs" />
    <Compile Include="Common\Data\Custom\QuandlTests.cs" />
    <Compile Include="Common\Securities\Cryptos\CryptoTests.cs" />
    <Compile Include="Common\Securities\ErrorCurrencyConverterTests.cs" />
    <Compile Include="Common\Securities\IdentityCurrencyConverterTests.cs" />
    <Compile Include="Common\Securities\AccountCurrencyImmediateSettlementModelTests.cs" />
    <Compile Include="Common\Securities\Options\OptionPortfolioModelTests.cs" />
    <Compile Include="Common\Securities\Options\OptionSymbolTests.cs" />
    <Compile Include="Common\Securities\ProcessVolatilityHistoryRequirementsTests.cs" />
    <Compile Include="Common\Securities\DynamicSecurityDataTests.cs" />
    <Compile Include="Common\Securities\SecurityCacheProviderTests.cs" />
    <Compile Include="Common\Securities\SecurityHoldingTests.cs" />
    <Compile Include="Common\Securities\SecurityServiceTests.cs" />
    <Compile Include="Common\Securities\TestAccountCurrencyProvider.cs" />
    <Compile Include="Common\Statistics\FitnessScoreManagerTests.cs" />
    <Compile Include="Common\Statistics\KellyCriterionManagerTests.cs" />
    <Compile Include="Common\ParseTests.cs" />
    <Compile Include="Common\Statistics\ProbabilisticSharpeRatioTests.cs" />
    <Compile Include="Common\StringExtensionsTests.cs" />
    <Compile Include="Common\Util\ConcurrentSetTests.cs" />
    <Compile Include="Common\Util\RateGateTests.cs" />
    <Compile Include="Common\Util\ListComparerTests.cs" />
    <Compile Include="Common\Util\RateLimit\FixedIntervalRefillStrategyTests.cs" />
    <Compile Include="Common\Util\RateLimit\LeakyBucketTests.cs" />
    <Compile Include="Common\Util\SeriesJsonConverterTests.cs" />
    <Compile Include="Common\Util\StreamReaderEnumerableTests.cs" />
    <Compile Include="Common\Util\ValidateTests.cs" />
    <Compile Include="Engine\AlgorithmTimeLimitManagerTests.cs" />
    <Compile Include="Engine\Alphas\DefaultAlphaHandlerTests.cs" />
    <Compile Include="Engine\Alphas\InsightAnalysisContextTests.cs" />
    <Compile Include="Engine\BrokerageTransactionHandlerTests\BacktestingTransactionHandlerTests.cs" />
    <Compile Include="Engine\DataFeeds\BacktestingFutureChainProviderTests.cs" />
    <Compile Include="Engine\DataFeeds\DataManagerStub.cs" />
    <Compile Include="Engine\DataFeeds\DataManagerTests.cs" />
    <Compile Include="Engine\DataFeeds\Enumerators\Factories\OptionChainUniverseSubscriptionEnumeratorFactoryTests.cs" />
    <Compile Include="Engine\DataFeeds\Enumerators\DelistingEnumeratorTests.cs" />
    <Compile Include="Engine\DataFeeds\Enumerators\Factories\FuturesChainUniverseSubscriptionEnumeratorFactoryTests.cs" />
    <Compile Include="Engine\DataFeeds\Enumerators\AuxiliaryDataEnumeratorTests.cs" />
    <Compile Include="Engine\DataFeeds\Enumerators\MappingEventProviderTests.cs" />
    <Compile Include="Engine\DataFeeds\Enumerators\PriceScaleFactorEnumeratorTests.cs" />
    <Compile Include="Engine\DataFeeds\FuncDataQueueHandlerUniverseProvider.cs" />
    <Compile Include="Engine\DataFeeds\IndexSubscriptionDataSourceReaderTests.cs" />
    <Compile Include="Engine\DataFeeds\LiveCoarseUniverseTests.cs" />
    <Compile Include="Engine\DataFeeds\MockDataFeed.cs" />
    <Compile Include="Engine\DataFeeds\PendingRemovalsManagerTests.cs" />
    <Compile Include="Engine\DataFeeds\PredicateTimeProviderTests.cs" />
    <Compile Include="Common\Util\StreamReaderExtensionsTests.cs" />
    <Compile Include="Engine\DataFeeds\SubscriptionDataReaderTests.cs" />
    <Compile Include="Engine\DataFeeds\SubscriptionUtilsTests.cs" />
    <Compile Include="Engine\DataFeeds\TextSubscriptionDataSourceReaderTests.cs" />
    <Compile Include="Engine\DataFeeds\Transport\RemoteFileSubscriptionStreamReaderTests.cs" />
    <Compile Include="Engine\DataFeeds\UniverseSelectionTests.cs" />
    <Compile Include="Engine\DataFeeds\SubscriptionTests.cs" />
    <Compile Include="Engine\HistoricalData\SubscriptionDataReaderHistoryProviderTests.cs" />
    <Compile Include="Engine\RealTime\BacktestingRealTimeHandlerTests.cs" />
    <Compile Include="Engine\Results\BacktestingResultHandlerTests.cs" />
    <Compile Include="Engine\Results\BaseResultsHandlerTests.cs" />
    <Compile Include="Indicators\PythonIndicatorNoinheritanceTestsLegacy.cs" />
    <Compile Include="Indicators\PythonIndicatorNoinheritanceTests.cs" />
    <Compile Include="Indicators\PythonIndicatorTests.cs" />
    <Compile Include="PythonSetup.cs" />
    <Compile Include="Algorithm\Framework\QCAlgorithmFrameworkTests.cs" />
    <Compile Include="Algorithm\Framework\Risk\MaximumDrawdownPercentPerSecurityTests.cs" />
    <Compile Include="Algorithm\Framework\Selection\ManualUniverseSelectionModelTests.cs" />
    <Compile Include="API\ApiTests.cs" />
    <Compile Include="Brokerages\Bitfinex\BitfinexBrokerageTests.cs" />
    <Compile Include="Brokerages\BrokerageTests.cs" />
    <Compile Include="Brokerages\Fxcm\FxcmBrokerageHistoryProviderTests.cs" />
    <Compile Include="Brokerages\Fxcm\FxcmBrokerageDataQueueHandlerTests.cs" />
    <Compile Include="Brokerages\Fxcm\FxcmBrokerageTests.cs" />
    <Compile Include="Brokerages\Fxcm\FxcmLimitOrderTestParameters.cs" />
    <Compile Include="Brokerages\Fxcm\FxcmStopMarketOrderTestParameters.cs" />
    <Compile Include="Brokerages\Fxcm\FxcmSymbolMapperTests.cs" />
    <Compile Include="Brokerages\GDAX\GDAXBrokerageAdditionalTests.cs" />
    <Compile Include="Common\Brokerages\GDAXBrokerageModelTests.cs" />
    <Compile Include="Brokerages\GDAX\GDAXBrokerageIntegrationTests.cs" />
    <Compile Include="Brokerages\GDAX\GDAXBrokerageTests.cs" />
    <Compile Include="Brokerages\GDAX\GDAXTestHelpers.cs" />
    <Compile Include="Brokerages\InteractiveBrokers\InteractiveBrokersBrokerageAdditionalTests.cs" />
    <Compile Include="Brokerages\Oanda\OandaBrokerageHistoryProviderTests.cs" />
    <Compile Include="Brokerages\SecurityProvider.cs" />
    <Compile Include="Brokerages\InteractiveBrokers\InteractiveBrokersBrokerageDataQueueHandlerTest.cs" />
    <Compile Include="Brokerages\InteractiveBrokers\InteractiveBrokersOrderTests.cs" />
    <Compile Include="Brokerages\InteractiveBrokers\InteractiveBrokersSymbolMapperTests.cs" />
    <Compile Include="Brokerages\LimitOrderTestParameters.cs" />
    <Compile Include="Brokerages\MarketOrderTestParameters.cs" />
    <Compile Include="Brokerages\Oanda\OandaBrokerageDataQueueHandlerTests.cs" />
    <Compile Include="Brokerages\Oanda\OandaBrokerageTests.cs" />
    <Compile Include="Brokerages\Oanda\OandaSymbolMapperTests.cs" />
    <Compile Include="Brokerages\OrderProvider.cs" />
    <Compile Include="Brokerages\OrderTestParameters.cs" />
    <Compile Include="Brokerages\StopLimitOrderTestParameters.cs" />
    <Compile Include="Brokerages\StopMarketOrderTestParameters.cs" />
    <Compile Include="Brokerages\Tradier\TradierBrokerageHistoryProviderTests.cs" />
    <Compile Include="Brokerages\Tradier\TradierBrokerageSerializationTests.cs" />
    <Compile Include="Brokerages\Tradier\TradierBrokerageTests.cs" />
    <Compile Include="Common\BrokerageNameTests.cs" />
    <Compile Include="Common\CurrenciesTests.cs" />
    <Compile Include="Common\Data\Auxiliary\AuxiliaryDataSerializationTests.cs" />
    <Compile Include="Common\Data\Market\QuoteBarTests.cs" />
    <Compile Include="Common\Data\SubscriptionManagerTests.cs" />
    <Compile Include="Common\Data\UniverseSelection\CoarseFundamentalTests.cs" />
    <Compile Include="Common\Exceptions\DllNotFoundPythonExceptionInterpreterTests.cs" />
    <Compile Include="Common\Exceptions\InvalidTokenPythonExceptionInterpreterTests.cs" />
    <Compile Include="Common\Exceptions\FakeExceptionInterpreter.cs" />
    <Compile Include="Common\Exceptions\KeyErrorPythonExceptionInterpreterTests.cs" />
    <Compile Include="Common\Exceptions\PythonExceptionInterpreterTests.cs" />
    <Compile Include="Common\Exceptions\UnsupportedOperandPythonExceptionInterpreterTests.cs" />
    <Compile Include="Common\Exceptions\NoMethodMatchPythonExceptionInterpreterTests.cs" />
    <Compile Include="Common\Exceptions\NullExceptionInterpreter.cs" />
    <Compile Include="Common\Exceptions\ScheduledEventExceptionInterpreterTests.cs" />
    <Compile Include="Common\Orders\Fills\LatestPriceFillModelTests.cs" />
    <Compile Include="Common\Orders\OrderTicketTests.cs" />
    <Compile Include="Common\Orders\Slippage\SlippageModelsTests.cs" />
    <Compile Include="Common\Orders\TimeInForces\TimeInForceTests.cs" />
    <Compile Include="Common\Scheduling\ScheduleManagerTests.cs" />
    <Compile Include="Common\Securities\BrokerageModelSecurityInitializerTests.cs" />
    <Compile Include="Common\Securities\CashBuyingPowerModelTests.cs" />
    <Compile Include="Common\Securities\FakeOrderProcessor.cs" />
    <Compile Include="Common\Securities\Forex\ForexHoldingTest.cs" />
    <Compile Include="Common\Securities\FutureFilterTests.cs" />
    <Compile Include="Common\Securities\Futures\FuturesExpiryFunctionsTests.cs" />
    <Compile Include="Common\Securities\Futures\FuturesExpiryUtilityFunctionsTests.cs" />
    <Compile Include="Common\Securities\Options\OptionChainProviderTests.cs" />
    <Compile Include="Common\Securities\SecurityCacheTests.cs" />
    <Compile Include="Common\Securities\SecurityMarginModelTests.cs" />
    <Compile Include="Common\Securities\StandardDeviationOfReturnsVolatilityModelTests.cs" />
    <Compile Include="Common\Data\Auxiliary\LocalDiskFactorFileProviderTests.cs" />
    <Compile Include="Common\Data\Auxiliary\LocalDiskMapFileProviderTests.cs" />
    <Compile Include="Common\Data\Market\BarTests.cs" />
    <Compile Include="Common\Data\Market\TickTests.cs" />
    <Compile Include="Common\Data\Market\TradeBarTests.cs" />
    <Compile Include="Common\Data\QuoteBarConsolidatorTests.cs" />
    <Compile Include="Common\Data\SliceTests.cs" />
    <Compile Include="Common\Data\SubscriptionDataSourceTests.cs" />
    <Compile Include="Common\Data\TickQuoteBarConsolidatorTests.cs" />
    <Compile Include="Common\MarketTests.cs" />
    <Compile Include="Common\Orders\Fills\ImmediateFillModelTests.cs" />
    <Compile Include="Common\Orders\Fills\PartialMarketFillModelTests.cs" />
    <Compile Include="Common\Orders\OrderJsonConverterTests.cs" />
    <Compile Include="Common\Orders\OrderTests.cs" />
    <Compile Include="Common\Parameters\ParameterAttributeTests.cs" />
    <Compile Include="Common\Scheduling\DateRulesTests.cs" />
    <Compile Include="Common\Scheduling\ScheduledEventTests.cs" />
    <Compile Include="Common\Scheduling\TimeRulesTests.cs" />
    <Compile Include="Common\Securities\CashBookTests.cs" />
    <Compile Include="Common\Securities\CashTests.cs" />
    <Compile Include="Common\Securities\Cfd\CfdTests.cs" />
    <Compile Include="Common\Securities\PriceVariationModelsTests.cs" />
    <Compile Include="Common\Securities\Forex\ForexTests.cs" />
    <Compile Include="Common\Securities\DelayedSettlementModelTests.cs" />
    <Compile Include="Common\Securities\ImmediateSettlementModelTests.cs" />
    <Compile Include="Common\Securities\LocalMarketHoursTests.cs" />
    <Compile Include="Common\Securities\MarketHoursDatabaseTests.cs" />
    <Compile Include="Common\Securities\FutureMarginBuyingPowerModelTests.cs" />
    <Compile Include="Common\Securities\OptionMarginBuyingPowerModelTests.cs" />
    <Compile Include="Common\Securities\OptionPriceModelTests.cs" />
    <Compile Include="Common\Securities\PatternDayTradingMarginBuyingPowerModelTests.cs" />
    <Compile Include="Common\Securities\RelativeStandardDeviationVolatilityModelTests.cs" />
    <Compile Include="Common\Securities\SecurityDatabaseKeyTests.cs" />
    <Compile Include="Common\Securities\SecurityExchangeHoursTests.cs" />
    <Compile Include="Common\Securities\SecurityIdentifierTests.cs" />
    <Compile Include="Common\Securities\SecurityManagerTests.cs" />
    <Compile Include="Common\Securities\MarginCallModelTests.cs" />
    <Compile Include="Common\Securities\SecurityPortfolioModelTests.cs" />
    <Compile Include="Common\Securities\SecurityTests.cs" />
    <Compile Include="Common\Securities\SubscriptionDataConfigTests.cs" />
    <Compile Include="Common\Securities\OptionFilterTests.cs" />
    <Compile Include="Common\Securities\SymbolPropertiesDatabaseTests.cs" />
    <Compile Include="Common\Securities\TradingCalendarTests.cs" />
    <Compile Include="Common\Securities\UniverseManagerTests.cs" />
    <Compile Include="Common\SeriesTests.cs" />
    <Compile Include="Common\SymbolCacheTests.cs" />
    <Compile Include="Common\SymbolRepresentationTests.cs" />
    <Compile Include="Common\SymbolTests.cs" />
    <Compile Include="Common\Statistics\TradeStatisticsTests.cs" />
    <Compile Include="Common\Statistics\TradeBuilderTests.cs" />
    <Compile Include="Common\TimeKeeperTests.cs" />
    <Compile Include="Common\TimeTests.cs" />
    <Compile Include="Common\TimeZoneOffsetProviderTests.cs" />
    <Compile Include="Common\TimeZonesTest.cs" />
    <Compile Include="Common\Util\BusyBlockingCollectionTests.cs" />
    <Compile Include="Common\Util\ColorJsonConverterTests.cs" />
    <Compile Include="Common\Util\DisposableExtensionsTests.cs" />
    <Compile Include="Common\Util\FactorFileGeneratorTests.cs" />
    <Compile Include="Common\Util\LeanDataPathComponentsTests.cs" />
    <Compile Include="Common\Util\LeanDataTests.cs" />
    <Compile Include="Common\Util\LinqExtensionsTests.cs" />
    <Compile Include="Common\Util\MarketHoursDatabaseJsonConverterTests.cs" />
    <Compile Include="Common\Util\MemoizingEnumerableTests.cs" />
    <Compile Include="Common\Util\ObjectActivatorTests.cs" />
    <Compile Include="Common\Util\ObjectToListJsonConverterTests.cs" />
    <Compile Include="Common\Util\ReaderWriterLockSlimExtensionsTests.cs" />
    <Compile Include="Common\Util\VersionHelperTests.cs" />
    <Compile Include="Common\Util\WhoCalledMeTests.cs" />
    <Compile Include="Common\Util\YahooDataDownloaderTests.cs" />
    <Compile Include="Compression\CompressionTests.cs" />
    <Compile Include="Configuration\ConfigTests.cs" />
    <Compile Include="Engine\AlgorithmManagerTests.cs" />
    <Compile Include="Engine\Alphas\StatisticsInsightManagerExtensionTests.cs" />
    <Compile Include="Engine\BasicOptionAssignmentSimulationTests.cs" />
    <Compile Include="Engine\BrokerageTransactionHandlerTests\BrokerageTransactionHandlerTests.cs" />
    <Compile Include="Engine\DataCacheProviders\SingleEntryDataCacheProviderTests.cs" />
    <Compile Include="Engine\DataFeeds\AlgorithmStub.cs" />
    <Compile Include="Engine\DataFeeds\Auxiliary\MapFileResolverTests.cs" />
    <Compile Include="Engine\DataFeeds\BaseDataExchangeTests.cs" />
    <Compile Include="Engine\DataFeeds\CollectionSubscriptionDataSourceReaderTests.cs" />
    <Compile Include="Engine\DataFeeds\CustomLiveDataFeedTests.cs" />
    <Compile Include="Engine\DataFeeds\Enumerators\BaseDataCollectionAggregatorEnumeratorTests.cs" />
    <Compile Include="Engine\DataFeeds\Enumerators\EnqueableEnumeratorTests.cs" />
    <Compile Include="Engine\DataFeeds\Enumerators\Factories\BaseDataCollectionSubscriptionEnumeratorFactoryTests.cs" />
    <Compile Include="Engine\DataFeeds\Enumerators\Factories\BaseDataSubscriptionEnumeratorFactoryTests.cs" />
    <Compile Include="Engine\DataFeeds\Enumerators\Factories\FineFundamentalSubscriptionEnumeratorFactoryTests.cs" />
    <Compile Include="Engine\DataFeeds\Enumerators\Factories\LiveCustomDataSubscriptionEnumeratorFactoryTests.cs" />
    <Compile Include="Engine\DataFeeds\Enumerators\FastForwardEnumeratorTests.cs" />
    <Compile Include="Engine\DataFeeds\Enumerators\FrontierAwareEnumeratorTests.cs" />
    <Compile Include="Engine\DataFeeds\Enumerators\LiveEquityDataSynchronizingEnumeratorTests.cs" />
    <Compile Include="Engine\DataFeeds\Enumerators\LiveFillForwardEnumeratorTests.cs" />
    <Compile Include="Engine\DataFeeds\Enumerators\QuoteBarFillForwardEnumeratorTests.cs" />
    <Compile Include="Engine\DataFeeds\Enumerators\RateLimitEnumeratorTests.cs" />
    <Compile Include="Engine\DataFeeds\Enumerators\RefreshEnumeratorTests.cs" />
    <Compile Include="Engine\DataFeeds\Enumerators\SynchronizingEnumeratorTests.cs" />
    <Compile Include="Engine\DataFeeds\Enumerators\TradeBarBuilderEnumeratorTests.cs" />
    <Compile Include="Engine\DataFeeds\FileSystemDataFeedTests.cs" />
    <Compile Include="Engine\DataFeeds\Enumerators\FillForwardEnumeratorTests.cs" />
    <Compile Include="Engine\DataFeeds\IEXDataQueueHandlerTests.cs" />
    <Compile Include="Engine\DataFeeds\IQFeedRealtimeDataFeedTests.cs" />
    <Compile Include="Engine\DataFeeds\CustomMockedFileBaseData.cs" />
    <Compile Include="Engine\DataFeeds\RestApiBaseData.cs" />
    <Compile Include="Engine\DataFeeds\FuncDataQueueHandler.cs" />
    <Compile Include="Engine\DataFeeds\LiveTradingDataFeedTests.cs" />
    <Compile Include="Engine\DataFeeds\SubscriptionCollectionTests.cs" />
    <Compile Include="Engine\DataFeeds\SubscriptionSynchronizerTests.cs" />
    <Compile Include="Engine\DataFeeds\TimeSliceTests.cs" />
    <Compile Include="Engine\DataFeeds\ZipEntryNameSubscriptionFactoryTests.cs" />
    <Compile Include="Engine\DataProviders\DefaultDataProviderTests.cs" />
    <Compile Include="Engine\DefaultBrokerageMessageHandler.cs" />
    <Compile Include="Common\Exceptions\StackExceptionInterpreterTests.cs" />
    <Compile Include="Engine\PerformanceBenchmarkAlgorithms.cs" />
    <Compile Include="Engine\RealTimePriceUpdateTests.cs" />
    <Compile Include="Engine\Setup\BrokerageSetupHandlerTests.cs" />
    <Compile Include="Engine\TestResultHandler.cs" />
    <Compile Include="ExpectedAlphaStatistics.cs" />
    <Compile Include="Indicators\AbsolutePriceOscillatorTests.cs" />
    <Compile Include="Indicators\AccelerationBandsTests.cs" />
    <Compile Include="Indicators\AccumulationDistributionOscillatorTests.cs" />
    <Compile Include="Indicators\AccumulationDistributionTests.cs" />
    <Compile Include="Indicators\AverageDirectionalIndexTests.cs" />
    <Compile Include="Indicators\CoppockCurveTests.cs" />
    <Compile Include="Indicators\DetrendedPriceOscillatorTests.cs" />
    <Compile Include="Indicators\FractalAdaptiveMovingAverageTests.cs" />
    <Compile Include="Indicators\ArnaudLegouxMovingAverageTest.cs" />
    <Compile Include="Indicators\HullMovingAverageTest.cs" />
    <Compile Include="Indicators\KaufmanAdaptiveMovingAverageTests.cs" />
    <Compile Include="Indicators\AverageDirectionalMovementIndexRatingTests.cs" />
    <Compile Include="Indicators\BalanceOfPowerTests.cs" />
    <Compile Include="Indicators\CandlestickPatterns\CandlestickPatternTests.cs" />
    <Compile Include="Indicators\ChandeMomentumOscillatorTests.cs" />
    <Compile Include="Indicators\CommonIndicatorTests.cs" />
    <Compile Include="Indicators\DonchianChannelTest.cs" />
    <Compile Include="Indicators\DoubleExponentialMovingAverageTests.cs" />
    <Compile Include="Indicators\HeikinAshiTests.cs" />
    <Compile Include="Indicators\IchimokuKinkoHyoTests.cs" />
    <Compile Include="Indicators\KeltnerChannelsTests.cs" />
    <Compile Include="Indicators\MassIndexTests.cs" />
    <Compile Include="Indicators\RegressionChannelTest.cs" />
    <Compile Include="Indicators\LeastSquaresMovingAverageTest.cs" />
    <Compile Include="Indicators\LogReturnTests.cs" />
    <Compile Include="Indicators\MidPriceTests.cs" />
    <Compile Include="Indicators\MidPointTests.cs" />
    <Compile Include="Indicators\MomersionTests.cs" />
    <Compile Include="Indicators\NormalizedAverageTrueRangeTests.cs" />
    <Compile Include="Indicators\OnBalanceVolumeTest.cs" />
    <Compile Include="Indicators\ParabolicStopAndReverseTests.cs" />
    <Compile Include="Indicators\PercentagePriceOscillatorTests.cs" />
    <Compile Include="Indicators\FisherTransformTests.cs" />
    <Compile Include="Indicators\SwissArmyKnifeTests.cs" />
    <Compile Include="Indicators\VolumeWeightedAveragePriceIndicatorTests.cs" />
    <Compile Include="Indicators\WindowIdentityTests.cs" />
    <Compile Include="Indicators\T3MovingAverageTests.cs" />
    <Compile Include="Indicators\RateOfChangeRatioTests.cs" />
    <Compile Include="Indicators\TrixTests.cs" />
    <Compile Include="Indicators\TrueRangeTests.cs" />
    <Compile Include="Indicators\TripleExponentialMovingAverageTests.cs" />
    <Compile Include="Indicators\TriangularMovingAverageTests.cs" />
    <Compile Include="Indicators\UltimateOscillatorTests.cs" />
    <Compile Include="Indicators\VarianceTests.cs" />
    <Compile Include="Indicators\WilliamsPercentRTests.cs" />
    <Compile Include="Indicators\RateOfChangePercentTests.cs" />
    <Compile Include="Indicators\RateOfChangeTests.cs" />
    <Compile Include="Indicators\StochasticTests.cs" />
    <Compile Include="Jupyter\QuantBookIndicatorsTests.cs" />
    <Compile Include="Jupyter\QuantBookHistoryTests.cs" />
    <Compile Include="Messaging\StreamingMessageHandlerTests.cs" />
    <Compile Include="Python\AlgorithmPythonWrapperTests.cs" />
    <Compile Include="Python\MethodOverloadTests.cs" />
    <Compile Include="Python\PortfolioCustomModelTests.cs" />
    <Compile Include="Python\PythonPackagesTests.cs" />
    <Compile Include="Python\PythonThreadingTests.cs" />
    <Compile Include="Python\PythonWrapperTests.cs" />
    <Compile Include="Python\SecurityCustomModelTests.cs" />
    <Compile Include="Python\PandasConverterTests.cs" />
    <Compile Include="RegressionTests.cs" />
    <Compile Include="Report\CalculationTests.cs" />
<<<<<<< HEAD
    <Compile Include="Report\ResultDeserializationTests.cs" />
=======
    <Compile Include="Report\PortfolioLooperAlgorithmTests.cs" />
>>>>>>> 52139ca5
    <Compile Include="Symbols.cs" />
    <Compile Include="TestExtensions.cs" />
    <Compile Include="Indicators\LinearWeightedMovingAverageTests.cs" />
    <Compile Include="ToolBox\PsychSignalDataTests.cs" />
    <Compile Include="ToolBox\CoinApiSymbolMapperTests.cs" />
    <Compile Include="ToolBox\ForexVolume\FxcmVolumeDownloaderTest.cs" />
    <Compile Include="ToolBox\LeanDataReaderTests.cs" />
    <Compile Include="ToolBox\LeanDataWriterTests.cs" />
    <Compile Include="ToolBox\RandomDataGenerator\RandomValueGeneratorTests.cs" />
    <None Include="app.config">
      <SubType>Designer</SubType>
    </None>
    <Content Include="Jupyter\RegressionScripts\Test_QuantBookIndicator.py">
      <CopyToOutputDirectory>PreserveNewest</CopyToOutputDirectory>
    </Content>
    <None Include="RegressionAlgorithms\Test_Cash.cs" />
    <None Include="RegressionAlgorithms\Test_LiveAlgorithm.cs" />
    <None Include="RegressionAlgorithms\Test_MixedAssets.cs" />
    <None Include="RegressionAlgorithms\Test_OnEndOfDay.cs" />
    <None Include="RegressionAlgorithms\Test_SetHolding.cs" />
    <Compile Include="AssemblyInitialize.cs" />
    <Compile Include="Brokerages\InteractiveBrokers\InteractiveBrokersBrokerageFactoryTests.cs" />
    <Compile Include="Brokerages\InteractiveBrokers\InteractiveBrokersBrokerageTests.cs" />
    <Compile Include="Common\Data\BaseDataConsolidatorTests.cs" />
    <Compile Include="Common\Data\DynamicDataConsolidatorTests.cs" />
    <Compile Include="Common\Data\IdentityDataConsolidatorTests.cs" />
    <Compile Include="Common\Data\RenkoConsolidatorTests.cs" />
    <Compile Include="Common\Data\SequentialConsolidatorTests.cs" />
    <Compile Include="Common\Data\TickConsolidatorTests.cs" />
    <Compile Include="Common\Data\TradeBarConsolidatorTests.cs" />
    <Compile Include="Common\OSTests.cs" />
    <Compile Include="Common\Securities\SecurityPortfolioManagerTests.cs" />
    <Compile Include="Common\SeriesSamplerTests.cs" />
    <Compile Include="Common\Util\ComposerTests.cs" />
    <Compile Include="Common\Util\ExpressionBuilderTests.cs" />
    <Compile Include="Common\Util\ExtensionsTests.cs" />
    <Compile Include="Common\Util\FuncTextWriterTests.cs" />
    <Compile Include="Indicators\AroonOscillatorTests.cs" />
    <Compile Include="Indicators\AverageTrueRangeTests.cs" />
    <Compile Include="Indicators\BollingerBandsTests.cs" />
    <Compile Include="Indicators\CommodityChannelIndexTests.cs" />
    <Compile Include="Indicators\CompositeIndicatorTests.cs" />
    <Compile Include="Indicators\ConstantIndicatorTests.cs" />
    <Compile Include="Indicators\DelayTests.cs" />
    <Compile Include="Indicators\ExponentialMovingAverageTests.cs" />
    <Compile Include="Indicators\FunctionalIndicatorTests.cs" />
    <Compile Include="Indicators\IdentityTests.cs" />
    <Compile Include="Indicators\IndicatorTests.cs" />
    <Compile Include="Indicators\MaximumTests.cs" />
    <Compile Include="Indicators\MeanAbsoluteDeviationTests.cs" />
    <Compile Include="Indicators\MinimumTests.cs" />
    <Compile Include="Indicators\MomentumPercentTests.cs" />
    <Compile Include="Indicators\MomentumTests.cs" />
    <Compile Include="Indicators\MoneyFlowIndexTests.cs" />
    <Compile Include="Indicators\MovingAverageConvergenceDivergenceTests.cs" />
    <Compile Include="Indicators\MovingAverageTypeExtensionsTests.cs" />
    <Compile Include="Indicators\RelativeStrengthIndexTests.cs" />
    <Compile Include="Indicators\RollingWindowTests.cs" />
    <Compile Include="Indicators\IndicatorExtensionsTests.cs" />
    <Compile Include="Indicators\SimpleMovingAverageTests.cs" />
    <Compile Include="Indicators\StandardDeviationTests.cs" />
    <Compile Include="Indicators\SumTests.cs" />
    <Compile Include="Indicators\TestHelper.cs" />
    <Compile Include="Logging\FileLogHandlerTests.cs" />
    <Compile Include="Properties\AssemblyInfo.cs" />
    <None Include="packages.config">
      <SubType>Designer</SubType>
    </None>
    <None Include="TestData\20151224_quote_american.zip">
      <CopyToOutputDirectory>PreserveNewest</CopyToOutputDirectory>
    </None>
    <None Include="TestData\aapl_fine_fundamental.json">
      <CopyToOutputDirectory>PreserveNewest</CopyToOutputDirectory>
    </None>
    <None Include="TestData\CashTestingStrategy.csv">
      <CopyToOutputDirectory>PreserveNewest</CopyToOutputDirectory>
    </None>
    <Content Include="Jupyter\RegressionScripts\custom_data.py">
      <CopyToOutputDirectory>PreserveNewest</CopyToOutputDirectory>
    </Content>
    <Content Include="Jupyter\RegressionScripts\Test_QuantBookHistory.py">
      <CopyToOutputDirectory>PreserveNewest</CopyToOutputDirectory>
    </Content>
    <Content Include="Python\Indicators\IndicatorExtensionsTests.py" />
    <Content Include="RegressionAlgorithms\Test_AlgorithmPythonWrapper.py">
      <CopyToOutputDirectory>PreserveNewest</CopyToOutputDirectory>
    </Content>
    <Content Include="RegressionAlgorithms\Test_CustomDataAlgorithm.py">
      <CopyToOutputDirectory>PreserveNewest</CopyToOutputDirectory>
    </Content>
    <Content Include="RegressionAlgorithms\Test_PythonExceptionInterpreter.py">
      <CopyToOutputDirectory>PreserveNewest</CopyToOutputDirectory>
    </Content>
    <Content Include="RegressionAlgorithms\Test_MethodOverload.py">
      <CopyToOutputDirectory>PreserveNewest</CopyToOutputDirectory>
    </Content>
    <Content Include="TestData\FuturesExpiryFunctionsTestData.xml">
      <SubType>Designer</SubType>
      <CopyToOutputDirectory>PreserveNewest</CopyToOutputDirectory>
    </Content>
    <Content Include="TestData\eurusd_candle_patterns.txt">
      <CopyToOutputDirectory>PreserveNewest</CopyToOutputDirectory>
    </Content>
    <Content Include="TestData\ewz_candle_patterns.txt">
      <CopyToOutputDirectory>PreserveNewest</CopyToOutputDirectory>
    </Content>
    <Content Include="TestData\gdax_accounts.txt">
      <CopyToOutputDirectory>PreserveNewest</CopyToOutputDirectory>
    </Content>
    <Content Include="TestData\gdax_match.txt">
      <CopyToOutputDirectory>PreserveNewest</CopyToOutputDirectory>
    </Content>
    <Content Include="TestData\gdax_holding.txt">
      <CopyToOutputDirectory>PreserveNewest</CopyToOutputDirectory>
    </Content>
    <Content Include="TestData\gdax_pollTick.txt">
      <CopyToOutputDirectory>PreserveNewest</CopyToOutputDirectory>
    </Content>
    <Content Include="TestData\gdax_orderById.txt">
      <CopyToOutputDirectory>PreserveNewest</CopyToOutputDirectory>
    </Content>
    <Content Include="TestData\gdax_openOrders.txt">
      <CopyToOutputDirectory>PreserveNewest</CopyToOutputDirectory>
    </Content>
    <Content Include="TestData\gdax_ticker.txt">
      <CopyToOutputDirectory>PreserveNewest</CopyToOutputDirectory>
    </Content>
    <Content Include="TestData\gdax_tick.txt">
      <CopyToOutputDirectory>PreserveNewest</CopyToOutputDirectory>
    </Content>
    <Content Include="TestData\SampleMarketHoursDatabase.json">
      <CopyToOutputDirectory>PreserveNewest</CopyToOutputDirectory>
    </Content>
    <Content Include="TestData\frama.txt">
      <CopyToOutputDirectory>PreserveNewest</CopyToOutputDirectory>
    </Content>
    <Content Include="TestData\FredVixData.json">
      <CopyToOutputDirectory>PreserveNewest</CopyToOutputDirectory>
    </Content>
    <None Include="TestData\daily-stock-picker-backtest.csv">
      <CopyToOutputDirectory>PreserveNewest</CopyToOutputDirectory>
    </None>
    <None Include="TestData\daily-stock-picker-live.csv">
      <CopyToOutputDirectory>PreserveNewest</CopyToOutputDirectory>
    </None>
    <None Include="TestData\fxVolumeDaily.csv">
      <CopyToOutputDirectory>PreserveNewest</CopyToOutputDirectory>
    </None>
    <None Include="TestData\fxVolumeHourly.csv">
      <CopyToOutputDirectory>PreserveNewest</CopyToOutputDirectory>
    </None>
    <None Include="TestData\fxVolumeMinute.csv">
      <CopyToOutputDirectory>PreserveNewest</CopyToOutputDirectory>
    </None>
    <None Include="TestData\multizip.zip">
      <CopyToOutputDirectory>PreserveNewest</CopyToOutputDirectory>
    </None>
    <Content Include="TestData\sec_report_raw_multiple.xml">
      <CopyToOutputDirectory>PreserveNewest</CopyToOutputDirectory>
    </Content>
    <Content Include="TestData\sec_report_raw_single.xml">
      <CopyToOutputDirectory>PreserveNewest</CopyToOutputDirectory>
    </Content>
    <Content Include="TestData\spy_acceleration_bands_20_4.txt">
      <CopyToOutputDirectory>PreserveNewest</CopyToOutputDirectory>
    </Content>
    <Content Include="TestData\gdax_order.txt">
      <CopyToOutputDirectory>PreserveNewest</CopyToOutputDirectory>
    </Content>
    <Content Include="TestData\spy_alma.txt">
      <CopyToOutputDirectory>PreserveNewest</CopyToOutputDirectory>
    </Content>
    <Content Include="TestData\spy_atr_wilder.txt">
      <CopyToOutputDirectory>PreserveNewest</CopyToOutputDirectory>
    </Content>
    <Content Include="TestData\spy_hma.txt">
      <CopyToOutputDirectory>PreserveNewest</CopyToOutputDirectory>
    </Content>
    <Content Include="TestData\spy_mass_index_25.txt">
      <CopyToOutputDirectory>PreserveNewest</CopyToOutputDirectory>
    </Content>
    <Content Include="TestData\spy_coppock_curve.csv">
      <CopyToOutputDirectory>PreserveNewest</CopyToOutputDirectory>
    </Content>
    <Content Include="TestData\stock_prices.csv">
      <CopyToOutputDirectory>PreserveNewest</CopyToOutputDirectory>
    </Content>
    <Content Include="TestData\quandl_future_chris_cme_es1.csv">
      <CopyToOutputDirectory>PreserveNewest</CopyToOutputDirectory>
    </Content>
    <Content Include="TestData\quandl_future_chris_cme_es2.csv">
      <CopyToOutputDirectory>PreserveNewest</CopyToOutputDirectory>
    </Content>
    <Content Include="TestData\00010101_05_example_psychsignal_testdata.csv">
      <CopyToOutputDirectory>PreserveNewest</CopyToOutputDirectory>
    </Content>
    <None Include="TestData\spy_dpo.csv">
      <CopyToOutputDirectory>PreserveNewest</CopyToOutputDirectory>
    </None>
    <None Include="TestData\spy_with_ichimoku.csv">
      <CopyToOutputDirectory>PreserveNewest</CopyToOutputDirectory>
    </None>
    <None Include="TestData\spy_with_keltner.csv">
      <CopyToOutputDirectory>PreserveNewest</CopyToOutputDirectory>
    </None>
  </ItemGroup>
  <ItemGroup>
    <Folder Include="Adapters\" />
    <Folder Include="Tasks\" />
  </ItemGroup>
  <ItemGroup>
    <ProjectReference Include="..\Algorithm.CSharp\QuantConnect.Algorithm.CSharp.csproj">
      <Project>{39a81c16-a1e8-425e-a8f2-1433adb80228}</Project>
      <Name>QuantConnect.Algorithm.CSharp</Name>
    </ProjectReference>
    <ProjectReference Include="..\Algorithm.Framework\QuantConnect.Algorithm.Framework.csproj">
      <Project>{75981418-7246-4B91-B136-482728E02901}</Project>
      <Name>QuantConnect.Algorithm.Framework</Name>
    </ProjectReference>
    <ProjectReference Include="..\AlgorithmFactory\QuantConnect.AlgorithmFactory.csproj">
      <Project>{e99d056a-b6fb-48d2-9f7c-683c54cebbf9}</Project>
      <Name>QuantConnect.AlgorithmFactory</Name>
    </ProjectReference>
    <ProjectReference Include="..\Algorithm\QuantConnect.Algorithm.csproj">
      <Project>{3240ACA4-BDD4-4D24-AC36-BBB651C39212}</Project>
      <Name>QuantConnect.Algorithm</Name>
    </ProjectReference>
    <ProjectReference Include="..\Api\QuantConnect.Api.csproj">
      <Project>{c5d44209-49a0-4505-a870-043c5ef5fddf}</Project>
      <Name>QuantConnect.Api</Name>
    </ProjectReference>
    <ProjectReference Include="..\Brokerages\QuantConnect.Brokerages.csproj">
      <Project>{2D3E13CF-2D14-4180-A42D-F0A13AF0ADE2}</Project>
      <Name>QuantConnect.Brokerages</Name>
    </ProjectReference>
    <ProjectReference Include="..\Common\QuantConnect.csproj">
      <Project>{2545C0B4-FABB-49C9-8DD1-9AD7EE23F86B}</Project>
      <Name>QuantConnect</Name>
    </ProjectReference>
    <ProjectReference Include="..\Compression\QuantConnect.Compression.csproj">
      <Project>{bc3bc77e-0502-43db-a727-b94f9765d74b}</Project>
      <Name>QuantConnect.Compression</Name>
    </ProjectReference>
    <ProjectReference Include="..\Configuration\QuantConnect.Configuration.csproj">
      <Project>{0AEB4EA3-28C8-476E-89FD-926F06590B4C}</Project>
      <Name>QuantConnect.Configuration</Name>
    </ProjectReference>
    <ProjectReference Include="..\Engine\QuantConnect.Lean.Engine.csproj">
      <Project>{12156f46-d07e-4e3d-ad2b-7409e82ab62f}</Project>
      <Name>QuantConnect.Lean.Engine</Name>
    </ProjectReference>
    <ProjectReference Include="..\Indicators\QuantConnect.Indicators.csproj">
      <Project>{73fb2522-c3ed-4e47-8e3d-afad48a6b888}</Project>
      <Name>QuantConnect.Indicators</Name>
    </ProjectReference>
    <ProjectReference Include="..\Jupyter\QuantConnect.Jupyter.csproj">
      <Project>{9561d14a-467e-40ad-928e-ee9f758d7d98}</Project>
      <Name>QuantConnect.Jupyter</Name>
    </ProjectReference>
    <ProjectReference Include="..\Launcher\QuantConnect.Lean.Launcher.csproj">
      <Project>{09e7b916-e58b-4021-bd8b-c10b4446e226}</Project>
      <Name>QuantConnect.Lean.Launcher</Name>
    </ProjectReference>
    <ProjectReference Include="..\Logging\QuantConnect.Logging.csproj">
      <Project>{01911409-86BE-4E7D-9947-DF714138610D}</Project>
      <Name>QuantConnect.Logging</Name>
    </ProjectReference>
    <ProjectReference Include="..\Messaging\QuantConnect.Messaging.csproj">
      <Project>{f2e90e2d-ba25-40e2-b39a-0ba31e68f7f8}</Project>
      <Name>QuantConnect.Messaging</Name>
    </ProjectReference>
    <ProjectReference Include="..\Queues\QuantConnect.Queues.csproj">
      <Project>{d6633172-1368-4df6-9444-825c3e00c819}</Project>
      <Name>QuantConnect.Queues</Name>
    </ProjectReference>
    <ProjectReference Include="..\Report\QuantConnect.Report.csproj">
      <Project>{2431419f-8bc6-4f59-944e-9a1cd28982df}</Project>
      <Name>QuantConnect.Report</Name>
    </ProjectReference>
    <ProjectReference Include="..\ToolBox\QuantConnect.ToolBox.csproj">
      <Project>{AC9A142C-B485-44D7-91FF-015C22C43D05}</Project>
      <Name>QuantConnect.ToolBox</Name>
    </ProjectReference>
  </ItemGroup>
  <ItemGroup>
    <Content Include="TestData\spy_10_min.txt">
      <CopyToOutputDirectory>PreserveNewest</CopyToOutputDirectory>
    </Content>
    <Content Include="TestData\spy_ad.txt">
      <CopyToOutputDirectory>PreserveNewest</CopyToOutputDirectory>
    </Content>
    <Content Include="TestData\spy_ad_osc.txt">
      <CopyToOutputDirectory>PreserveNewest</CopyToOutputDirectory>
    </Content>
    <Content Include="TestData\spy_apo.txt">
      <CopyToOutputDirectory>PreserveNewest</CopyToOutputDirectory>
    </Content>
    <Content Include="TestData\spy_aroon_oscillator.txt">
      <CopyToOutputDirectory>PreserveNewest</CopyToOutputDirectory>
    </Content>
    <Content Include="TestData\spy_atr.txt">
      <CopyToOutputDirectory>PreserveNewest</CopyToOutputDirectory>
    </Content>
    <Content Include="TestData\spy_bollinger_bands.txt">
      <CopyToOutputDirectory>PreserveNewest</CopyToOutputDirectory>
    </Content>
    <Content Include="TestData\spy_bop.txt">
      <CopyToOutputDirectory>PreserveNewest</CopyToOutputDirectory>
    </Content>
    <Content Include="TestData\spy_candle_patterns.txt">
      <CopyToOutputDirectory>PreserveNewest</CopyToOutputDirectory>
    </Content>
    <Content Include="TestData\spy_cmo.txt">
      <CopyToOutputDirectory>PreserveNewest</CopyToOutputDirectory>
    </Content>
    <Content Include="TestData\spy_dema.txt">
      <CopyToOutputDirectory>PreserveNewest</CopyToOutputDirectory>
    </Content>
    <Content Include="TestData\spy_heikin_ashi.txt">
      <CopyToOutputDirectory>PreserveNewest</CopyToOutputDirectory>
    </Content>
    <Content Include="TestData\spy_kama.txt">
      <CopyToOutputDirectory>PreserveNewest</CopyToOutputDirectory>
    </Content>
    <Content Include="TestData\spy_logr14.txt">
      <CopyToOutputDirectory>PreserveNewest</CopyToOutputDirectory>
    </Content>
    <Content Include="TestData\spy_max.txt">
      <CopyToOutputDirectory>PreserveNewest</CopyToOutputDirectory>
    </Content>
    <Content Include="TestData\spy_mfi.txt">
      <CopyToOutputDirectory>PreserveNewest</CopyToOutputDirectory>
    </Content>
    <Content Include="TestData\spy_midpoint.txt">
      <CopyToOutputDirectory>PreserveNewest</CopyToOutputDirectory>
    </Content>
    <Content Include="TestData\spy_midprice.txt">
      <CopyToOutputDirectory>PreserveNewest</CopyToOutputDirectory>
    </Content>
    <Content Include="TestData\spy_min.txt">
      <CopyToOutputDirectory>PreserveNewest</CopyToOutputDirectory>
    </Content>
    <Content Include="TestData\spy_natr.txt">
      <CopyToOutputDirectory>PreserveNewest</CopyToOutputDirectory>
    </Content>
    <Content Include="TestData\spy_ohlcv.txt">
      <CopyToOutputDirectory>PreserveNewest</CopyToOutputDirectory>
    </Content>
    <Content Include="TestData\spy_parabolic_SAR.txt">
      <CopyToOutputDirectory>PreserveNewest</CopyToOutputDirectory>
    </Content>
    <Content Include="TestData\spy_ppo.txt">
      <CopyToOutputDirectory>PreserveNewest</CopyToOutputDirectory>
    </Content>
    <Content Include="TestData\spy_swiss.txt">
      <CopyToOutputDirectory>PreserveNewest</CopyToOutputDirectory>
    </Content>
    <Content Include="TestData\spy_t3.txt">
      <CopyToOutputDirectory>PreserveNewest</CopyToOutputDirectory>
    </Content>
    <Content Include="TestData\spy_rocr.txt">
      <CopyToOutputDirectory>PreserveNewest</CopyToOutputDirectory>
    </Content>
    <Content Include="TestData\spy_tr.txt">
      <CopyToOutputDirectory>PreserveNewest</CopyToOutputDirectory>
    </Content>
    <Content Include="TestData\spy_tema.txt">
      <CopyToOutputDirectory>PreserveNewest</CopyToOutputDirectory>
    </Content>
    <Content Include="TestData\spy_trima.txt">
      <CopyToOutputDirectory>PreserveNewest</CopyToOutputDirectory>
    </Content>
    <Content Include="TestData\spy_ultosc.txt">
      <CopyToOutputDirectory>PreserveNewest</CopyToOutputDirectory>
    </Content>
    <Content Include="TestData\spy_trix.txt">
      <CopyToOutputDirectory>PreserveNewest</CopyToOutputDirectory>
    </Content>
    <Content Include="TestData\spy_var.txt">
      <CopyToOutputDirectory>PreserveNewest</CopyToOutputDirectory>
    </Content>
    <Content Include="TestData\spy_with_adx.txt">
      <CopyToOutputDirectory>PreserveNewest</CopyToOutputDirectory>
    </Content>
    <Content Include="TestData\spy_with_cci.txt">
      <CopyToOutputDirectory>PreserveNewest</CopyToOutputDirectory>
    </Content>
    <Content Include="TestData\spy_with_don50.txt">
      <CopyToOutputDirectory>PreserveNewest</CopyToOutputDirectory>
    </Content>
    <Content Include="TestData\spy_with_fisher.txt">
      <CopyToOutputDirectory>PreserveNewest</CopyToOutputDirectory>
    </Content>
    <Content Include="TestData\spy_with_indicators.txt">
      <CopyToOutputDirectory>PreserveNewest</CopyToOutputDirectory>
    </Content>
    <Content Include="TestData\spy_with_macd.txt">
      <CopyToOutputDirectory>PreserveNewest</CopyToOutputDirectory>
    </Content>
    <Content Include="TestData\spy_with_obv.txt">
      <CopyToOutputDirectory>PreserveNewest</CopyToOutputDirectory>
    </Content>
    <Content Include="TestData\spy_with_roc50.txt">
      <CopyToOutputDirectory>PreserveNewest</CopyToOutputDirectory>
    </Content>
    <Content Include="TestData\spy_with_rocp50.txt">
      <CopyToOutputDirectory>PreserveNewest</CopyToOutputDirectory>
    </Content>
    <Content Include="TestData\spy_with_stoch12k3.txt">
      <CopyToOutputDirectory>PreserveNewest</CopyToOutputDirectory>
    </Content>
    <Content Include="TestData\spy_with_vwap.txt">
      <CopyToOutputDirectory>PreserveNewest</CopyToOutputDirectory>
    </Content>
    <Content Include="TestData\spy_with_williamsR14.txt">
      <CopyToOutputDirectory>PreserveNewest</CopyToOutputDirectory>
    </Content>
    <Content Include="TestData\test_cash_equity.xml">
      <CopyToOutputDirectory>PreserveNewest</CopyToOutputDirectory>
    </Content>
    <Content Include="TestData\test_cash_fills.xml">
      <CopyToOutputDirectory>PreserveNewest</CopyToOutputDirectory>
    </Content>
    <Content Include="TestData\test_forex_equity.xml">
      <CopyToOutputDirectory>PreserveNewest</CopyToOutputDirectory>
    </Content>
    <Content Include="TestData\test_forex_fills.xml">
      <CopyToOutputDirectory>PreserveNewest</CopyToOutputDirectory>
    </Content>
    <Content Include="TestData\test_forex_fills_jwb_quantity.xml">
      <CopyToOutputDirectory>PreserveNewest</CopyToOutputDirectory>
    </Content>
    <Content Include="TestData\test_forex_fills_mch_quantity.xml">
      <CopyToOutputDirectory>PreserveNewest</CopyToOutputDirectory>
    </Content>
  </ItemGroup>
  <ItemGroup>
    <Service Include="{82A7F48D-3B50-4B1E-B82E-3ADA8210C358}" />
  </ItemGroup>
  <ItemGroup>
    <Analyzer Include="..\packages\Microsoft.CodeAnalysis.VersionCheckAnalyzer.2.9.3\analyzers\dotnet\Microsoft.CodeAnalysis.VersionCheckAnalyzer.dll" />
    <Analyzer Include="..\packages\Microsoft.CodeQuality.Analyzers.2.9.3\analyzers\dotnet\cs\Humanizer.dll" />
    <Analyzer Include="..\packages\Microsoft.CodeQuality.Analyzers.2.9.3\analyzers\dotnet\cs\Microsoft.CodeQuality.Analyzers.dll" />
    <Analyzer Include="..\packages\Microsoft.CodeQuality.Analyzers.2.9.3\analyzers\dotnet\cs\Microsoft.CodeQuality.CSharp.Analyzers.dll" />
    <Analyzer Include="..\packages\Microsoft.NetCore.Analyzers.2.9.3\analyzers\dotnet\cs\Microsoft.NetCore.Analyzers.dll" />
    <Analyzer Include="..\packages\Microsoft.NetCore.Analyzers.2.9.3\analyzers\dotnet\cs\Microsoft.NetCore.CSharp.Analyzers.dll" />
    <Analyzer Include="..\packages\Microsoft.NetFramework.Analyzers.2.9.3\analyzers\dotnet\cs\Microsoft.NetFramework.Analyzers.dll" />
    <Analyzer Include="..\packages\Microsoft.NetFramework.Analyzers.2.9.3\analyzers\dotnet\cs\Microsoft.NetFramework.CSharp.Analyzers.dll" />
  </ItemGroup>
  <Import Project="$(MSBuildToolsPath)\Microsoft.CSharp.targets" />
  <Import Project="$(SolutionDir)\.nuget\NuGet.targets" Condition="Exists('$(SolutionDir)\.nuget\NuGet.targets')" />
  <Import Project="..\packages\Accord.3.6.0\build\Accord.targets" Condition="Exists('..\packages\Accord.3.6.0\build\Accord.targets')" />
  <Import Project="..\packages\QuantConnect.pythonnet.1.0.5.29\build\QuantConnect.pythonnet.targets" Condition="Exists('..\packages\QuantConnect.pythonnet.1.0.5.29\build\QuantConnect.pythonnet.targets')" />
  <Target Name="EnsureNuGetPackageBuildImports" BeforeTargets="PrepareForBuild">
    <PropertyGroup>
      <ErrorText>This project references NuGet package(s) that are missing on this computer. Use NuGet Package Restore to download them.  For more information, see http://go.microsoft.com/fwlink/?LinkID=322105. The missing file is {0}.</ErrorText>
    </PropertyGroup>
    <Error Condition="!Exists('..\packages\QuantConnect.pythonnet.1.0.5.29\build\QuantConnect.pythonnet.targets')" Text="$([System.String]::Format('$(ErrorText)', '..\packages\QuantConnect.pythonnet.1.0.5.29\build\QuantConnect.pythonnet.targets'))" />
    <Error Condition="!Exists('..\packages\Microsoft.CodeAnalysis.VersionCheckAnalyzer.2.9.3\build\Microsoft.CodeAnalysis.VersionCheckAnalyzer.props')" Text="$([System.String]::Format('$(ErrorText)', '..\packages\Microsoft.CodeAnalysis.VersionCheckAnalyzer.2.9.3\build\Microsoft.CodeAnalysis.VersionCheckAnalyzer.props'))" />
    <Error Condition="!Exists('..\packages\Microsoft.CodeQuality.Analyzers.2.9.3\build\Microsoft.CodeQuality.Analyzers.props')" Text="$([System.String]::Format('$(ErrorText)', '..\packages\Microsoft.CodeQuality.Analyzers.2.9.3\build\Microsoft.CodeQuality.Analyzers.props'))" />
    <Error Condition="!Exists('..\packages\Microsoft.NetCore.Analyzers.2.9.3\build\Microsoft.NetCore.Analyzers.props')" Text="$([System.String]::Format('$(ErrorText)', '..\packages\Microsoft.NetCore.Analyzers.2.9.3\build\Microsoft.NetCore.Analyzers.props'))" />
    <Error Condition="!Exists('..\packages\Microsoft.NetFramework.Analyzers.2.9.3\build\Microsoft.NetFramework.Analyzers.props')" Text="$([System.String]::Format('$(ErrorText)', '..\packages\Microsoft.NetFramework.Analyzers.2.9.3\build\Microsoft.NetFramework.Analyzers.props'))" />
    <Error Condition="!Exists('..\packages\Microsoft.CodeAnalysis.FxCopAnalyzers.2.9.3\build\Microsoft.CodeAnalysis.FxCopAnalyzers.props')" Text="$([System.String]::Format('$(ErrorText)', '..\packages\Microsoft.CodeAnalysis.FxCopAnalyzers.2.9.3\build\Microsoft.CodeAnalysis.FxCopAnalyzers.props'))" />
  </Target>
  <!-- To modify your build process, add your task inside one of the targets below and uncomment it. 
       Other similar extension points exist, see Microsoft.Common.targets.
  <Target Name="BeforeBuild">
  </Target>
  <Target Name="AfterBuild">
  </Target>
  -->
</Project><|MERGE_RESOLUTION|>--- conflicted
+++ resolved
@@ -656,11 +656,8 @@
     <Compile Include="Python\PandasConverterTests.cs" />
     <Compile Include="RegressionTests.cs" />
     <Compile Include="Report\CalculationTests.cs" />
-<<<<<<< HEAD
     <Compile Include="Report\ResultDeserializationTests.cs" />
-=======
     <Compile Include="Report\PortfolioLooperAlgorithmTests.cs" />
->>>>>>> 52139ca5
     <Compile Include="Symbols.cs" />
     <Compile Include="TestExtensions.cs" />
     <Compile Include="Indicators\LinearWeightedMovingAverageTests.cs" />
